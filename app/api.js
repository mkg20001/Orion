--- conflicted
+++ resolved
@@ -296,14 +296,15 @@
 }
 
 /**
-<<<<<<< HEAD
  * Resolves an IPNS name to an IPFS hash.
  */
 export function resolveName(name) {
   if (!IPFS_CLIENT) return Promise.reject(ERROR_IPFS_UNAVAILABLE)
 
   return IPFS_CLIENT.name.resolve(name)
-=======
+ }
+
+/**
  * connectTo allows easily to connect to a node by specifying a str multiaddress
  * example: connectTo("/ip4/192.168.0.22/tcp/4001/ipfs/Qm...")
  */
@@ -337,5 +338,4 @@
         }).catch(()=>{}) // do nothing in case of errors
     }, 1000) // every second
   })
->>>>>>> ad4fbe68
 }