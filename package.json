{
<<<<<<< HEAD
  "name": "Orion",
  "version": "0.1.1",
  "description": "Orion is an easy-to-use and KISS IPFS desktop interface",
=======
  "name": "lumpy",
  "version": "0.2.0",
  "description": "Lumpy is an easy-to-use and KISS IPFS desktop interface",
>>>>>>> 3696124d
  "main": "app/index.js",
  "scripts": {
    "test": "jest",
    "lint": "eslint app/ --ext .jsx --ext .js",
    "start": "electron-forge start",
    "build-icons": "icon-gen -i ./docs/logo.svg -o ./docs/ -m ico,icns -n ico=logo,icns=logo; cp ./docs/logo.icns ./out/ ; cp ./docs/logo.ico ./out/",
    "package": "yarn build-icons; electron-forge package",
    "make": "electron-forge make"
  },
  "repository": "https://github.com/siderus/Orion",
  "keywords": [
    "electron",
    "ipfs",
    "file",
    "p2p",
    "upload"
  ],
  "author": "Lorenzo Setale",
  "license": "GPL-3.0",
  "devDependencies": {
    "babel-eslint": "^8.2.2",
    "babel-plugin-inline-react-svg": "^0.5.2",
    "electron-forge": "^5.1.1",
    "electron-prebuilt-compile": "1.8.3",
    "electron-react-devtools": "^0.5.3",
    "eslint": "^4.19.0",
    "eslint-config-standard": "^11.0.0",
    "eslint-plugin-import": "^2.9.0",
    "eslint-plugin-node": "^6.0.1",
    "eslint-plugin-promise": "^3.7.0",
    "eslint-plugin-react": "^7.7.0",
    "eslint-plugin-standard": "^3.0.1",
    "icon-gen": "^1.0.7",
    "jest": "^22.4.2"
  },
  "dependencies": {
    "babel-cli": "^6.22.2",
    "babel-plugin-transform-decorators-legacy": "^1.3.4",
    "babel-preset-env": "^1.6.1",
    "babel-preset-es2015": "^6.24.1",
    "babel-preset-react": "^6.24.1",
    "babel-preset-stage-0": "^6.22.0",
    "byte-size": "^3.0.0",
    "classnames": "^2.2.5",
    "electron-compile": "^6.4.2",
    "electron-settings": "^2.2.2",
    "electron-squirrel-startup": "^1.0.0",
    "electron-updater": "^2.21.4",
    "ipfs-api": "git+https://github.com/ipfs/js-ipfs-api.git",
    "is-electron-renderer": "^2.0.1",
    "is-ipfs": "^0.3.0",
    "mobx": "^3.0.2",
    "mobx-react": "^4.1.0",
    "multiaddr": "^3.0.2",
    "nedb": "^1.8.0",
    "photon": "git+https://github.com/connors/photon.git",
    "promised-exec": "^1.0.1",
    "q-sqlite3": "^0.1.3",
    "query-string": "^5.1.0",
    "react": "^15.4.2",
    "react-desktop": "^0.2.17",
    "react-dom": "^15.4.2",
    "react-photonkit": "git+https://github.com/react-photonkit/react-photonkit.git",
    "request": "^2.83.0",
    "request-promise-native": "^1.0.5",
    "styled-components": "^3.1.6",
    "underscore": "^1.8.3"
  },
  "config": {
    "forge": {
      "make_targets": {
        "win32": [
          "squirrel"
        ],
        "darwin": [
          "zip"
        ],
        "linux": [
          "deb",
          "rpm"
        ]
      },
      "electronPackagerConfig": {
        "packageManager": "yarn",
        "icon": "docs/logo.png"
      },
      "electronWinstallerConfig": {
        "name": "Orion"
      },
      "electronInstallerDebian": {},
      "electronInstallerRedhat": {},
      "github_repository": {
        "owner": "",
        "name": ""
      },
      "windowsStoreConfig": {
        "packageName": "",
        "name": "Orion"
      }
    }
  },
  "jest": {
    "modulePathIgnorePatterns": [
      "out"
    ]
  }
}<|MERGE_RESOLUTION|>--- conflicted
+++ resolved
@@ -1,13 +1,7 @@
 {
-<<<<<<< HEAD
   "name": "Orion",
-  "version": "0.1.1",
+  "version": "0.2.0",
   "description": "Orion is an easy-to-use and KISS IPFS desktop interface",
-=======
-  "name": "lumpy",
-  "version": "0.2.0",
-  "description": "Lumpy is an easy-to-use and KISS IPFS desktop interface",
->>>>>>> 3696124d
   "main": "app/index.js",
   "scripts": {
     "test": "jest",
